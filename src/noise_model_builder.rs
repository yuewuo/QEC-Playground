--- conflicted
+++ resolved
@@ -81,7 +81,6 @@
                     }
                 });
             },
-<<<<<<< HEAD
             NoiseModelBuilder::PhenomenologicalInit => {
                 // let (noisy_measurements, _, _) = match simulator.code_type {
                 //     CodeType::RotatedTailoredCode{ noisy_measurements, dp, dn } => { (noisy_measurements, dp, dn) }
@@ -130,9 +129,6 @@
                 });
             },
             NoiseModelBuilder::TailoredScBellInitPhenomenological => {
-=======
-            Self::TailoredScBellInitPhenomenological => {
->>>>>>> 3b4ee975
                 let (noisy_measurements, dp, dn) = match simulator.code_type {
                     CodeType::RotatedTailoredCode => { (simulator.code_size.noisy_measurements, simulator.code_size.di, simulator.code_size.dj) }
                     _ => unimplemented!("tailored surface code with Bell state initialization is only implemented for open-boundary rotated tailored surface code")
