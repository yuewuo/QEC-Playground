--- conflicted
+++ resolved
@@ -715,86 +715,6 @@
     pub fn possible_values<'a>() -> impl Iterator<Item = PossibleValue<'a>> {
         Self::value_variants().iter().filter_map(ArgEnum::to_possible_value)
     }
-<<<<<<< HEAD
-    println!("format: <p> <T> <total_rounds> <qec_failed> <error_rate>");
-    let mut id = 137;
-    for L in Ls.iter() {
-        for p in ps {
-            let p = *p;
-            assert!(3. * p < 0.5, "why should errors (X, Z, Y) happening more than half of a time?");
-            let L = *L;
-            let total_rounds = Arc::new(Mutex::new(0));
-            let qec_failed = Arc::new(Mutex::new(0));
-            let mut handlers = Vec::new();
-            let mini_batch_count = 1 + max_N / mini_batch;
-            let mut pb = ProgressBar::on(std::io::stderr(), mini_batch_count as u64);
-            pb.set(0);
-            for _i in 0..parallel {
-                let total_rounds = Arc::clone(&total_rounds);
-                let qec_failed = Arc::clone(&qec_failed);
-                let mini_batch = mini_batch;
-                let L = L;
-                let p = p;
-                handlers.push(std::thread::spawn(move || {
-                    let mut decoder = offer_decoder::create_standard_planar_code_offer_decoder(L);
-                    let mut rng = thread_rng();
-                    let mut current_total_rounds = {
-                        *total_rounds.lock().unwrap()
-                    };
-                    let mut current_qec_failed = {
-                        *qec_failed.lock().unwrap()
-                    };
-                    while current_total_rounds < max_N && current_qec_failed < min_error_cases {
-                        let mut mini_qec_failed = 0;
-                        for _j in 0..mini_batch {  // run at least `mini_batch` times before sync with outside
-                            decoder.reinitialize();
-                            let error_count = decoder.generate_depolarizing_random_errors(p, || rng.gen::<f64>());
-                            if error_count == 0 {
-                                continue
-                            }
-                            let (has_x_logical_error, has_z_logical_error) = distributed_uf_decoder::run_given_offer_decoder_instance_no_fast_channel(&mut decoder, id.clone());
-                            if only_count_logical_x {
-                                if has_x_logical_error {
-                                    mini_qec_failed += 1;
-                                } else {
-                                    id = id+1;
-                                }
-                            } else {
-                                if has_x_logical_error || has_z_logical_error {
-                                    mini_qec_failed += 1;
-                                }
-                            }
-                        }
-                        // sync data from outside
-                        current_total_rounds = {
-                            let mut total_rounds = total_rounds.lock().unwrap();
-                            *total_rounds += mini_batch;
-                            *total_rounds
-                        };
-                        current_qec_failed = {
-                            let mut qec_failed = qec_failed.lock().unwrap();
-                            *qec_failed += mini_qec_failed;
-                            *qec_failed
-                        };
-                    }
-                }));
-            }
-            loop {
-                let total_rounds = *total_rounds.lock().unwrap();
-                if total_rounds >= max_N { break }
-                let qec_failed = *qec_failed.lock().unwrap();
-                if qec_failed >= min_error_cases { break }
-                let error_rate = qec_failed as f64 / total_rounds as f64;
-                pb.message(format!("{} {} {} {} {} ", p, L, total_rounds, qec_failed, error_rate).as_str());
-                let progress = total_rounds / mini_batch;
-                pb.set(progress as u64);
-                std::thread::sleep(std::time::Duration::from_millis(200));
-            }
-            pb.total = (*total_rounds.lock().unwrap() / mini_batch) as u64;
-            pb.finish();
-            for handler in handlers {
-                handler.join().unwrap();
-=======
 }
 
 impl std::str::FromStr for BenchmarkDecoder {
@@ -803,7 +723,6 @@
         for variant in Self::value_variants() {
             if variant.to_possible_value().unwrap().matches(s, false) {
                 return Ok(*variant);
->>>>>>> a9809f53
             }
         }
         Err(format!("Invalid variant: {}", s))
