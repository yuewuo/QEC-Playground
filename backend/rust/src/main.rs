<<<<<<< HEAD
=======
mod util;
mod test;
mod tool;
mod types;
mod web;
mod blossom_v;
mod reproducible_rand;
// mod distributed_uf_decoder;  TODO: migrate back
// mod fpga_generator;  TODO: migrate back
// mod fast_benchmark;  TODO: migrate back
mod simulator;
mod code_builder;
#[macro_use] mod util_macros;
mod model_graph;
mod complete_model_graph;
mod error_model;
mod decoder_mwpm;
mod decoder_tailored_mwpm;
mod decoder_union_find;
mod decoder_fusion;
mod tailored_model_graph;
mod tailored_complete_model_graph;
mod error_model_builder;
mod union_find;
mod erasure_graph;

>>>>>>> 6fdb75f2
extern crate clap;
extern crate pbr;
<<<<<<< HEAD
=======
extern crate rand_core;
extern crate derivative;
extern crate derive_more;
extern crate lazy_static;
extern crate either;
extern crate rug;
extern crate shlex;
extern crate cfg_if;
#[cfg(feature="python_interfaces")]
extern crate pyo3;
extern crate platform_dirs;
extern crate serde_hashkey;
extern crate float_cmp;
extern crate priority_queue;
extern crate float_ord;
extern crate parking_lot;
extern crate fusion_blossom;
>>>>>>> 6fdb75f2

use qecp::tool;
use qecp::test;
use qecp::cli;
use qecp::web;


#[actix_web::main]
async fn main() -> std::io::Result<()> {

    let matches = cli::create_clap_parser(clap::ColorChoice::Auto).get_matches();

    match matches.subcommand() {
        Some(("test", matches)) => {
            test::run_matched_test(&matches);
        }
        Some(("tool", matches)) => {
            let output = tool::run_matched_tool(&matches);
            match output {
                Some(to_print) => { println!("{}", to_print); }
                None => { }
            }
        }
        Some(("server", matches)) => {
            let port = matches.value_of("port").unwrap_or("8066").to_string().parse::<i32>().unwrap();
            let addr = matches.value_of("addr").unwrap_or("127.0.0.1").to_string();
            let root_url = matches.value_of("root_url").unwrap_or("/").to_string();
            println!("QECP server booting...");
            println!("visit http://{}:{}{}<commands>", addr, port, root_url);
            println!("supported commands include `hello`, `naive_decoder`, etc. See `web.rs` for more commands");
            web::run_server(port, addr, root_url).await?;
        }
        Some(("fpga_generator", _matches)) => {
            unimplemented!();
            // TODO: migrate fpga_generator to newer code
            // fpga_generator::run_matched_fpga_generator(&matches);
        }
        _ => unreachable!()
    }

    Ok(())

}<|MERGE_RESOLUTION|>--- conflicted
+++ resolved
@@ -1,54 +1,6 @@
-<<<<<<< HEAD
-=======
-mod util;
-mod test;
-mod tool;
-mod types;
-mod web;
-mod blossom_v;
-mod reproducible_rand;
-// mod distributed_uf_decoder;  TODO: migrate back
-// mod fpga_generator;  TODO: migrate back
-// mod fast_benchmark;  TODO: migrate back
-mod simulator;
-mod code_builder;
-#[macro_use] mod util_macros;
-mod model_graph;
-mod complete_model_graph;
-mod error_model;
-mod decoder_mwpm;
-mod decoder_tailored_mwpm;
-mod decoder_union_find;
-mod decoder_fusion;
-mod tailored_model_graph;
-mod tailored_complete_model_graph;
-mod error_model_builder;
-mod union_find;
-mod erasure_graph;
-
->>>>>>> 6fdb75f2
 extern crate clap;
 extern crate pbr;
-<<<<<<< HEAD
-=======
-extern crate rand_core;
-extern crate derivative;
-extern crate derive_more;
-extern crate lazy_static;
-extern crate either;
-extern crate rug;
-extern crate shlex;
-extern crate cfg_if;
-#[cfg(feature="python_interfaces")]
-extern crate pyo3;
-extern crate platform_dirs;
-extern crate serde_hashkey;
-extern crate float_cmp;
-extern crate priority_queue;
-extern crate float_ord;
-extern crate parking_lot;
-extern crate fusion_blossom;
->>>>>>> 6fdb75f2
+
 
 use qecp::tool;
 use qecp::test;
